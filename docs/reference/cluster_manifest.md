# Cluster manifest reference

Individual postgres clusters are described by the Kubernetes *cluster manifest*
that has the structure defined by the `postgres CRD` (custom resource
definition). The following section describes the structure of the manifest and
the purpose of individual keys. You can take a look at the examples of the
[minimal](https://github.com/zalando/postgres-operator/blob/master/manifests/minimal-postgres-manifest.yaml)
and the
[complete](https://github.com/zalando/postgres-operator/blob/master/manifests/complete-postgres-manifest.yaml)
cluster manifests.

When Kubernetes resources, such as memory, CPU or volumes, are configured,
their amount is usually described as a string together with the units of
measurements. Please, refer to the [Kubernetes
documentation](https://kubernetes.io/docs/concepts/configuration/manage-compute-resources-container/)
for the possible values of those.

:exclamation: If both operator configmap/CRD and a Postgres cluster manifest
define the same parameter, the value from the Postgres cluster manifest is
applied.

## Manifest structure

A postgres manifest is a `YAML` document. On the top level both individual
parameters and parameter groups can be defined. Parameter names are written
in camelCase.

## Cluster metadata

Those parameters are grouped under the `metadata` top-level key.

* **name**
  the name of the cluster. Must start with the `teamId` followed by a dash.
  Changing it after the cluster creation is not supported. Required field.

* **namespace**
  the namespace where the operator creates Kubernetes objects (i.e. pods,
  services, secrets) for the cluster. Changing it after the cluster creation
  results in deploying or updating a completely separate cluster in the target
  namespace. Optional (if present, should match the namespace where the
  manifest is applied).

* **labels**
  if labels are matching one of the `inherited_labels` [configured in the
  operator parameters](operator_parameters.md#kubernetes-resources),
  they will automatically be added to all the objects (StatefulSet, Service,
  Endpoints, etc.) that are created by the operator.
  Labels that are set here but not listed as `inherited_labels` in the operator
  parameters are ignored.

## Top-level parameters

These parameters are grouped directly under  the `spec` key in the manifest.

* **teamId**
  name of the team the cluster belongs to. Changing it after the cluster
  creation is not supported. Required field.

* **dockerImage**
  custom docker image that overrides the **docker_image** operator parameter.
  It should be a [Spilo](https://github.com/zalando/spilo) image.  Optional.

* **spiloFSGroup**
  the Persistent Volumes for the spilo pods in the StatefulSet will be owned
  and writable by the group ID specified. This will override the **spilo_fsgroup**
  operator parameter. This is required to run Spilo as a non-root process, but
  requires a custom spilo image. Note the FSGroup of a Pod cannot be changed
  without recreating a new Pod.

* **enableMasterLoadBalancer**
  boolean flag to override the operator defaults (set by the
  `enable_master_load_balancer` parameter) to define whether to enable the load
  balancer pointing to the postgres primary. Optional.

* **enableReplicaLoadBalancer**
  boolean flag to override the operator defaults (set by the
  `enable_replica_load_balancer` parameter) to define whether to enable the
  load balancer pointing to the postgres standby instances. Optional.

* **allowedSourceRanges**
  when one or more load balancers are enabled for the cluster, this parameter
  defines the comma-separated range of IP networks (in CIDR-notation). The
  corresponding load balancer is accessible only to the networks defined by
  this parameter. Optional, when empty the load balancer service becomes
  inaccessible from outside of the Kubernetes cluster.

* **numberOfInstances**
  total number of  instances for a given cluster. The operator parameters
  `max_instances` and `min_instances` may also adjust this number.  Required
  field.

* **users**
  a map of usernames to user flags for the users that should be created in the
  cluster by the operator. User flags are a list, allowed elements are
  `SUPERUSER`, `REPLICATION`, `INHERIT`, `LOGIN`, `NOLOGIN`, `CREATEROLE`,
  `CREATEDB`, `BYPASSURL`. A login user is created by default unless NOLOGIN is
  specified, in which case the operator creates a role. One can specify empty
  flags by providing a JSON empty array '*[]*'. Optional.

* **databases**
  a map of database names to database owners for the databases that should be
  created by the operator. The owner users should already exist on the cluster
  (i.e. mentioned in the `user` parameter). Optional.

* **tolerations**
  a list of tolerations that apply to the cluster pods. Each element of that
  list is a dictionary with the following fields: `key`, `operator`, `value`,
  `effect` and `tolerationSeconds`. Each field is optional. See [Kubernetes
  examples](https://kubernetes.io/docs/concepts/configuration/taint-and-toleration/)
  for details on tolerations and possible values of those keys. When set, this
  value overrides the `pod_toleration` setting from the operator. Optional.

* **podPriorityClassName**
   a name of the [priority
   class](https://kubernetes.io/docs/concepts/configuration/pod-priority-preemption/#priorityclass)
   that should be assigned to the cluster pods. When not specified, the value
   is taken from the `pod_priority_class_name` operator parameter, if not set
   then the default priority class is taken. The priority class itself must be
   defined in advance.

* **enableShmVolume**
  Start a database pod without limitations on shm memory. By default docker
  limit `/dev/shm` to `64M` (see e.g. the [docker
  issue](https://github.com/docker-library/postgres/issues/416), which could be
  not enough if PostgreSQL uses parallel workers heavily. If this option is
  present and value is `true`, to the target database pod will be mounted a new
  tmpfs volume to remove this limitation. If it's not present, the decision
  about mounting a volume will be made based on operator configuration
  (`enable_shm_volume`, which is `true` by default). It it's present and value
  is `false`, then no volume will be mounted no matter how operator was
  configured (so you can override the operator configuration).

* **enableLogicalBackup**
  Determines if the logical backup of this cluster should be taken and uploaded
  to S3. Default: false.

* **logicalBackupSchedule**
  Schedule for the logical backup k8s cron job. Please take [the reference schedule format](https://kubernetes.io/docs/tasks/job/automated-tasks-with-cron-jobs/#schedule)
  into account. Default: "30 00 \* \* \*"

## Postgres parameters

Those parameters are grouped under the `postgresql` top-level key.

* **version**
  the postgres major version of the cluster. Looks at the [Spilo
  project](https://github.com/zalando/spilo/releases) for the list of supported
  versions. Changing the cluster version once the cluster has been bootstrapped
  is not supported. Required field.

* **parameters**
  a dictionary of postgres parameter names and values to apply to the resulting
  cluster. Optional (Spilo automatically sets reasonable defaults for
  parameters like work_mem or max_connections).


## Patroni parameters

Those parameters are grouped under the `patroni` top-level key. See the [patroni
documentation](https://patroni.readthedocs.io/en/latest/SETTINGS.html) for the
explanation of `ttl` and `loop_wait` parameters.

* **initdb**
  a map of key-value pairs describing initdb parameters. For `data-checksum`,
  `debug`, `no-locale`, `noclean`, `nosync` and `sync-only` parameters use
  `true` as the value if you want to set them. Changes to this option do not
  affect the already initialized clusters. Optional.

* **pg_hba**
  list of custom `pg_hba` lines to replace default ones. Note that the default
  ones include

  ```
  hostsll all +pamrole all pam
  ```
  , where pamrole is the name of the role for the pam authentication; any
    custom `pg_hba` should include the pam line to avoid breaking pam
    authentication. Optional.

* **ttl**
  patroni `ttl` parameter value, optional. The default is set by the Spilo
  docker image. Optional.

* **loop_wait**
  patroni `loop_wait` parameter value, optional. The default is set by the
  Spilo docker image. Optional.

* **retry_timeout**
  patroni `retry_timeout` parameter value, optional. The default is set by the
  Spilo docker image. Optional.

* **maximum_lag_on_failover**
  patroni `maximum_lag_on_failover` parameter value, optional. The default is
  set by the Spilo docker image. Optional.

* **slots**
  permanent replication slots that Patroni preserves after failover by
  re-creating them on the new primary immediately after doing a promote. Slots
  could be reconfigured with the help of `patronictl edit-config`. It is the
  responsibility of a user to avoid clashes in names between replication slots
  automatically created by Patroni for cluster members and permanent replication
  slots. Optional.

* **standby**
  initializes cluster as a standby creating a cascading replication, where standby leader is streaming from specified remote location

## Postgres container resources

Those parameters define [CPU and memory requests and limits](https://kubernetes.io/docs/concepts/configuration/manage-compute-resources-container/)
for the postgres container. They are grouped under the `resources` top-level
key with subgroups `requests` and `limits`.

### Requests

CPU and memory requests for the postgres container.

* **cpu**
  CPU requests for the postgres container. Optional, overrides the
  `default_cpu_requests` operator configuration parameter. Optional.

* **memory**
  memory requests for the postgres container. Optional, overrides the
  `default_memory_request` operator configuration parameter. Optional.

### Limits

CPU and memory limits for the postgres container.

* **cpu**
  CPU limits for the postgres container. Optional, overrides the
  `default_cpu_limits` operator configuration parameter. Optional.

* **memory**
  memory limits for the postgres container. Optional, overrides the
  `default_memory_limits` operator configuration parameter. Optional.

## Parameters defining how to clone the cluster from another one

Those parameters are applied when the cluster should be a clone of another one
that is either already running or has a basebackup on S3. They are grouped
under the `clone` top-level key and do not affect the already running cluster.

* **cluster**
  name of the cluster to clone from. Translated to either the service name or
  the key inside the S3 bucket containing base backups. Required when the
  `clone` section is present.

* **uid**
  Kubernetes UID of the cluster to clone from. Since cluster name is not a
  unique identifier of the cluster (as identically named clusters may exist in
  different namespaces) , the operator uses UID in the S3 bucket name in order
  to guarantee uniqueness. Has no effect when cloning from the running
  clusters. Optional.

* **timestamp**
  the timestamp up to which the recovery should proceed. The operator always
  configures non-inclusive recovery target, stopping right before the given
  timestamp. When this parameter is set the operator will not consider cloning
  from the live cluster, even if it is running, and instead goes to S3. Optional.

* **s3_endpoint**
  the url of the S3-compatible service should be set when cloning from non AWS S3. Optional.

* **s3_access_key_id**
  the access key id, used for authentication on S3 service. Optional.

* **s3_secret_access_key**
  the secret access key, used for authentication on S3 service. Optional.

* **s3_force_path_style**
  to enable path-style addressing(i.e., http://s3.amazonaws.com/BUCKET/KEY) when connecting to an S3-compatible service
  that lack of support for sub-domain style bucket URLs (i.e., http://BUCKET.s3.amazonaws.com/KEY). Optional.

## EBS volume resizing

Those parameters are grouped under the `volume` top-level key and define the
properties of the persistent storage that stores postgres data.

* **size**
  the size of the target EBS volume. Usual Kubernetes size modifiers, i.e. `Gi`
  or `Mi`, apply. Required.

* **storageClass**
  the name of the Kubernetes storage class to draw the persistent volume from.
  See [Kubernetes
  documentation](https://kubernetes.io/docs/concepts/storage/storage-classes/)
  for the details on storage classes. Optional.

<<<<<<< HEAD
## Sidecar definitions
=======
* **subPath**
  Subpath to use when mounting volume into Spilo container

### Sidecar definitions
>>>>>>> ff80fc4d

Those parameters are defined under the `sidecars` key. They consist of a list
of dictionaries, each defining one sidecar (an extra container running
along the main postgres container on the same pod). The following keys can be
defined in the sidecar dictionary:

* **name**
  name of the sidecar. Required.

* **image**
  docker image of the sidecar. Required.

* **env**
  a dictionary of environment variables. Use usual Kubernetes definition
  (https://kubernetes.io/docs/tasks/inject-data-application/environment-variable-expose-pod-information/)
  for environment variables. Optional.

* **resources**
  [CPU and memory requests and limits](https://kubernetes.io/docs/concepts/configuration/manage-compute-resources-container)
  for each sidecar container. Optional.

### Requests

CPU and memory requests for the sidecar container.

* **cpu**
  CPU requests for the sidecar container. Optional, overrides the
  `default_cpu_requests` operator configuration parameter. Optional.

* **memory**
  memory requests for the sidecar container. Optional, overrides the
  `default_memory_request` operator configuration parameter. Optional.

### Limits

CPU and memory limits for the sidecar container.

* **cpu**
  CPU limits for the sidecar container. Optional, overrides the
  `default_cpu_limits` operator configuration parameter. Optional.

* **memory**
  memory limits for the sidecar container. Optional, overrides the
  `default_memory_limits` operator configuration parameter. Optional.<|MERGE_RESOLUTION|>--- conflicted
+++ resolved
@@ -61,8 +61,8 @@
   It should be a [Spilo](https://github.com/zalando/spilo) image.  Optional.
 
 * **spiloFSGroup**
-  the Persistent Volumes for the spilo pods in the StatefulSet will be owned
-  and writable by the group ID specified. This will override the **spilo_fsgroup**
+  the Persistent Volumes for the spilo pods in the StatefulSet will be owned and
+  writable by the group ID specified. This will override the **spilo_fsgroup**
   operator parameter. This is required to run Spilo as a non-root process, but
   requires a custom spilo image. Note the FSGroup of a Pod cannot be changed
   without recreating a new Pod.
@@ -150,8 +150,8 @@
 
 * **parameters**
   a dictionary of postgres parameter names and values to apply to the resulting
-  cluster. Optional (Spilo automatically sets reasonable defaults for
-  parameters like work_mem or max_connections).
+  cluster. Optional (Spilo automatically sets reasonable defaults for parameters
+  like work_mem or max_connections).
 
 
 ## Patroni parameters
@@ -201,9 +201,6 @@
   automatically created by Patroni for cluster members and permanent replication
   slots. Optional.
 
-* **standby**
-  initializes cluster as a standby creating a cascading replication, where standby leader is streaming from specified remote location
-
 ## Postgres container resources
 
 Those parameters define [CPU and memory requests and limits](https://kubernetes.io/docs/concepts/configuration/manage-compute-resources-container/)
@@ -258,8 +255,13 @@
   timestamp. When this parameter is set the operator will not consider cloning
   from the live cluster, even if it is running, and instead goes to S3. Optional.
 
+* **s3_wal_path**
+  the url to S3 bucket containing the WAL archive of the cluster to be cloned.
+  Optional.
+
 * **s3_endpoint**
-  the url of the S3-compatible service should be set when cloning from non AWS S3. Optional.
+  the url of the S3-compatible service should be set when cloning from non AWS
+  S3. Optional.
 
 * **s3_access_key_id**
   the access key id, used for authentication on S3 service. Optional.
@@ -268,8 +270,20 @@
   the secret access key, used for authentication on S3 service. Optional.
 
 * **s3_force_path_style**
-  to enable path-style addressing(i.e., http://s3.amazonaws.com/BUCKET/KEY) when connecting to an S3-compatible service
-  that lack of support for sub-domain style bucket URLs (i.e., http://BUCKET.s3.amazonaws.com/KEY). Optional.
+  to enable path-style addressing(i.e., http://s3.amazonaws.com/BUCKET/KEY)
+  when connecting to an S3-compatible service that lack of support for
+  sub-domain style bucket URLs (i.e., http://BUCKET.s3.amazonaws.com/KEY).
+  Optional.
+
+## Standby cluster
+
+On startup, an existing `standby` top-level key creates a standby Postgres
+cluster streaming from a remote location. So far only streaming from a S3 WAL
+archive is supported.
+
+* **s3_wal_path**
+  the url to S3 bucket containing the WAL archive of the remote primary.
+  Optional.
 
 ## EBS volume resizing
 
@@ -286,14 +300,10 @@
   documentation](https://kubernetes.io/docs/concepts/storage/storage-classes/)
   for the details on storage classes. Optional.
 
-<<<<<<< HEAD
-## Sidecar definitions
-=======
 * **subPath**
   Subpath to use when mounting volume into Spilo container
 
-### Sidecar definitions
->>>>>>> ff80fc4d
+## Sidecar definitions
 
 Those parameters are defined under the `sidecars` key. They consist of a list
 of dictionaries, each defining one sidecar (an extra container running
