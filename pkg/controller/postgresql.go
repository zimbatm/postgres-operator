package controller

import (
	"encoding/json"
	"fmt"
	"reflect"
	"sync"
	"sync/atomic"
	"time"

	metav1 "k8s.io/apimachinery/pkg/apis/meta/v1"
	"k8s.io/apimachinery/pkg/runtime"
	"k8s.io/apimachinery/pkg/types"
	"k8s.io/apimachinery/pkg/watch"
	"k8s.io/client-go/tools/cache"

	"github.com/zalando-incubator/postgres-operator/pkg/cluster"
	"github.com/zalando-incubator/postgres-operator/pkg/spec"
	"github.com/zalando-incubator/postgres-operator/pkg/util"
	"github.com/zalando-incubator/postgres-operator/pkg/util/constants"
)

func (c *Controller) clusterResync(stopCh <-chan struct{}, wg *sync.WaitGroup) {
	defer wg.Done()
<<<<<<< HEAD
	wg.Add(1)
=======
>>>>>>> 27e21c6e
	ticker := time.NewTicker(c.opConfig.ResyncPeriod)

	for {
		select {
		case <-ticker.C:
			c.clusterListFunc(metav1.ListOptions{ResourceVersion: "0"})
		case <-stopCh:
			return
		}
	}
}

func (c *Controller) clusterListFunc(options metav1.ListOptions) (runtime.Object, error) {
	var list spec.PostgresqlList
	var activeClustersCnt, failedClustersCnt int

	req := c.RestClient.
		Get().
		Namespace(c.opConfig.Namespace).
		Resource(constants.ResourceName).
		VersionedParams(&options, metav1.ParameterCodec)

	b, err := req.DoRaw()
	if err != nil {
		return nil, err
	}
	err = json.Unmarshal(b, &list)

	if time.Now().Unix()-atomic.LoadInt64(&c.lastClusterSyncTime) <= int64(c.opConfig.ResyncPeriod.Seconds()) {
		c.logger.Debugln("skipping resync of clusters")
		return &list, err
	}

	for _, pg := range list.Items {
		if pg.Error != nil {
			failedClustersCnt++
			continue
		}
		c.queueClusterEvent(nil, &pg, spec.EventSync)
		activeClustersCnt++
	}
	if len(list.Items) > 0 {
		if failedClustersCnt > 0 && activeClustersCnt == 0 {
			c.logger.Infof("There are no clusters running. %d are in the failed state", failedClustersCnt)
		} else if failedClustersCnt == 0 && activeClustersCnt > 0 {
			c.logger.Infof("There are %d clusters running", activeClustersCnt)
		} else {
			c.logger.Infof("There are %d clusters running and %d are in the failed state", activeClustersCnt, failedClustersCnt)
		}
	} else {
		c.logger.Infof("No clusters running")
	}

	atomic.StoreInt64(&c.lastClusterSyncTime, time.Now().Unix())

	return &list, err
}

type tprDecoder struct {
	dec   *json.Decoder
	close func() error
}

func (d *tprDecoder) Close() {
	d.close()
}

func (d *tprDecoder) Decode() (action watch.EventType, object runtime.Object, err error) {
	var e struct {
		Type   watch.EventType
		Object spec.Postgresql
	}
	if err := d.dec.Decode(&e); err != nil {
		return watch.Error, nil, err
	}

	return e.Type, &e.Object, nil
}

func (c *Controller) clusterWatchFunc(options metav1.ListOptions) (watch.Interface, error) {
	options.Watch = true
	r, err := c.RestClient.
		Get().
		Namespace(c.opConfig.Namespace).
		Resource(constants.ResourceName).
		VersionedParams(&options, metav1.ParameterCodec).
		FieldsSelectorParam(nil).
		Stream()

	if err != nil {
		return nil, err
	}

	return watch.NewStreamWatcher(&tprDecoder{
		dec:   json.NewDecoder(r),
		close: r.Close,
	}), nil
}

func (c *Controller) processEvent(obj interface{}) error {
	var clusterName spec.NamespacedName

	event, ok := obj.(spec.ClusterEvent)
	if !ok {
		return fmt.Errorf("could not cast to ClusterEvent")
	}
	logger := c.logger.WithField("worker", event.WorkerID)

	if event.EventType == spec.EventAdd || event.EventType == spec.EventSync {
		clusterName = util.NameFromMeta(event.NewSpec.ObjectMeta)
	} else {
		clusterName = util.NameFromMeta(event.OldSpec.ObjectMeta)
	}

	c.clustersMu.RLock()
	cl, clusterFound := c.clusters[clusterName]
	c.clustersMu.RUnlock()

	switch event.EventType {
	case spec.EventAdd:
		if clusterFound {
			logger.Debugf("Cluster %q already exists", clusterName)
			return nil
		}

		logger.Infof("Creation of the %q cluster started", clusterName)

		stopCh := make(chan struct{})
		cl = cluster.New(c.makeClusterConfig(), c.KubeClient, *event.NewSpec, logger)
		cl.Run(stopCh)

		c.clustersMu.Lock()
		c.clusters[clusterName] = cl
		c.stopChs[clusterName] = stopCh
		c.clustersMu.Unlock()

		if err := cl.Create(); err != nil {
			cl.Error = fmt.Errorf("could not create cluster: %v", err)
			logger.Errorf("%v", cl.Error)

			return nil
		}

		logger.Infof("Cluster %q has been created", clusterName)
	case spec.EventUpdate:
		logger.Infof("Update of the %q cluster started", clusterName)

		if !clusterFound {
			logger.Warnf("Cluster %q does not exist", clusterName)
			return nil
		}
		if err := cl.Update(event.NewSpec); err != nil {
			cl.Error = fmt.Errorf("could not update cluster: %v", err)
			logger.Errorf("%v", cl.Error)

			return nil
		}
		cl.Error = nil
		logger.Infof("Cluster %q has been updated", clusterName)
	case spec.EventDelete:
		logger.Infof("Deletion of the %q cluster started", clusterName)
		if !clusterFound {
			logger.Errorf("Unknown cluster: %q", clusterName)
			return nil
		}

		if err := cl.Delete(); err != nil {
			logger.Errorf("could not delete cluster %q: %v", clusterName, err)
			return nil
		}
		close(c.stopChs[clusterName])

		c.clustersMu.Lock()
		delete(c.clusters, clusterName)
		delete(c.stopChs, clusterName)
		c.clustersMu.Unlock()

		logger.Infof("Cluster %q has been deleted", clusterName)
	case spec.EventSync:
		logger.Infof("Syncing of the %q cluster started", clusterName)

		// no race condition because a cluster is always processed by single worker
		if !clusterFound {
			stopCh := make(chan struct{})
			cl = cluster.New(c.makeClusterConfig(), c.KubeClient, *event.NewSpec, logger)
			cl.Run(stopCh)

			c.clustersMu.Lock()
			c.clusters[clusterName] = cl
			c.stopChs[clusterName] = stopCh
			c.clustersMu.Unlock()
		}

		if err := cl.Sync(); err != nil {
			cl.Error = fmt.Errorf("could not sync cluster %q: %v", clusterName, err)
			logger.Errorf("%v", cl.Error)
			return nil
		}
		cl.Error = nil

		logger.Infof("Cluster %q has been synced", clusterName)
	}

	return nil
}

<<<<<<< HEAD
func (c *Controller) processClusterEventsQueue(stopCh <-chan struct{}, idx int, wg *sync.WaitGroup) {
	defer wg.Done()
	wg.Add(1)
=======
func (c *Controller) processClusterEventsQueue(idx int, stopCh <-chan struct{}, wg *sync.WaitGroup) {
	defer wg.Done()
>>>>>>> 27e21c6e

	go func() {
		if _, err := c.clusterEventQueues[idx].Pop(cache.PopProcessFunc(c.processEvent)); err != nil {
			c.logger.Errorf("error when processing cluster events queue: %v", err)
		}
	}()

	<-stopCh
}

func (c *Controller) queueClusterEvent(old, new *spec.Postgresql, eventType spec.EventType) {
	var (
		uid          types.UID
		clusterName  spec.NamespacedName
		clusterError error
	)

	if old != nil { //update, delete
		uid = old.GetUID()
		clusterName = util.NameFromMeta(old.ObjectMeta)
		if eventType == spec.EventUpdate && new.Error == nil && old.Error != nil {
			eventType = spec.EventSync
			clusterError = new.Error
		} else {
			clusterError = old.Error
		}
	} else { //add, sync
		uid = new.GetUID()
		clusterName = util.NameFromMeta(new.ObjectMeta)
		clusterError = new.Error
	}

	if clusterError != nil && eventType != spec.EventDelete {
		c.logger.Debugf("Skipping %q event for invalid cluster %q (reason: %v)", eventType, clusterName, clusterError)
		return
	}

	workerID := c.clusterWorkerID(clusterName)
	clusterEvent := spec.ClusterEvent{
		EventType: eventType,
		UID:       uid,
		OldSpec:   old,
		NewSpec:   new,
		WorkerID:  workerID,
	}
	//TODO: if we delete cluster, discard all the previous events for the cluster

	if err := c.clusterEventQueues[workerID].Add(clusterEvent); err != nil {
		c.logger.WithField("worker", workerID).Errorf("error when queueing cluster event: %v", clusterEvent)
	}
	c.logger.WithField("worker", workerID).Infof("%q of the %q cluster has been queued", eventType, clusterName)
}

func (c *Controller) postgresqlAdd(obj interface{}) {
	pg, ok := obj.(*spec.Postgresql)
	if !ok {
		c.logger.Errorf("could not cast to postgresql spec")
		return
	}

	// We will not get multiple Add events for the same cluster
	c.queueClusterEvent(nil, pg, spec.EventAdd)
}

func (c *Controller) postgresqlUpdate(prev, cur interface{}) {
	pgOld, ok := prev.(*spec.Postgresql)
	if !ok {
		c.logger.Errorf("could not cast to postgresql spec")
	}
	pgNew, ok := cur.(*spec.Postgresql)
	if !ok {
		c.logger.Errorf("could not cast to postgresql spec")
	}
	if pgOld.ResourceVersion == pgNew.ResourceVersion {
		return
	}
	if reflect.DeepEqual(pgOld.Spec, pgNew.Spec) {
		return
	}

	c.queueClusterEvent(pgOld, pgNew, spec.EventUpdate)
}

func (c *Controller) postgresqlDelete(obj interface{}) {
	pg, ok := obj.(*spec.Postgresql)
	if !ok {
		c.logger.Errorf("could not cast to postgresql spec")
		return
	}

	c.queueClusterEvent(pg, nil, spec.EventDelete)
}<|MERGE_RESOLUTION|>--- conflicted
+++ resolved
@@ -22,10 +22,6 @@
 
 func (c *Controller) clusterResync(stopCh <-chan struct{}, wg *sync.WaitGroup) {
 	defer wg.Done()
-<<<<<<< HEAD
-	wg.Add(1)
-=======
->>>>>>> 27e21c6e
 	ticker := time.NewTicker(c.opConfig.ResyncPeriod)
 
 	for {
@@ -232,14 +228,8 @@
 	return nil
 }
 
-<<<<<<< HEAD
-func (c *Controller) processClusterEventsQueue(stopCh <-chan struct{}, idx int, wg *sync.WaitGroup) {
-	defer wg.Done()
-	wg.Add(1)
-=======
 func (c *Controller) processClusterEventsQueue(idx int, stopCh <-chan struct{}, wg *sync.WaitGroup) {
 	defer wg.Done()
->>>>>>> 27e21c6e
 
 	go func() {
 		if _, err := c.clusterEventQueues[idx].Pop(cache.PopProcessFunc(c.processEvent)); err != nil {
