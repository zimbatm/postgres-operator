package controller

import (
	"fmt"
	"hash/crc32"

	meta_v1 "k8s.io/apimachinery/pkg/apis/meta/v1"
	"k8s.io/client-go/pkg/api/v1"
	extv1beta "k8s.io/client-go/pkg/apis/extensions/v1beta1"

	"github.com/zalando-incubator/postgres-operator/pkg/cluster"
	"github.com/zalando-incubator/postgres-operator/pkg/spec"
	"github.com/zalando-incubator/postgres-operator/pkg/util/config"
	"github.com/zalando-incubator/postgres-operator/pkg/util/constants"
	"github.com/zalando-incubator/postgres-operator/pkg/util/k8sutil"
)

func (c *Controller) makeClusterConfig() cluster.Config {
	infrastructureRoles := make(map[string]spec.PgUser)
	for k, v := range c.config.InfrastructureRoles {
		infrastructureRoles[k] = v
	}

	return cluster.Config{
		RestConfig:          c.config.RestConfig,
		OpConfig:            config.Copy(c.opConfig),
		InfrastructureRoles: infrastructureRoles,
	}
}

func thirdPartyResource(TPRName string) *extv1beta.ThirdPartyResource {
	return &extv1beta.ThirdPartyResource{
		ObjectMeta: meta_v1.ObjectMeta{
			//ThirdPartyResources are cluster-wide
			Name: TPRName,
		},
		Versions: []extv1beta.APIVersion{
			{Name: constants.TPRApiVersion},
		},
		Description: constants.TPRDescription,
	}
}

func (c *Controller) clusterWorkerID(clusterName spec.NamespacedName) uint32 {
	return crc32.ChecksumIEEE([]byte(clusterName.String())) % c.opConfig.Workers
}

func (c *Controller) createTPR() error {
	tpr := thirdPartyResource(constants.TPRName)

	_, err := c.KubeClient.ThirdPartyResources().Create(tpr)
	if err != nil {
		if !k8sutil.ResourceAlreadyExists(err) {
			return err
		}
		c.logger.Infof("ThirdPartyResource %q is already registered", constants.TPRName)
	} else {
		c.logger.Infof("ThirdPartyResource %q' has been registered", constants.TPRName)
	}

	return k8sutil.WaitTPRReady(c.RestClient, c.opConfig.TPR.ReadyWaitInterval, c.opConfig.TPR.ReadyWaitTimeout, c.opConfig.Namespace)
}

func (c *Controller) getInfrastructureRoles(rolesSecret *spec.NamespacedName) (result map[string]spec.PgUser, err error) {
	if *rolesSecret == (spec.NamespacedName{}) {
		// we don't have infrastructure roles defined, bail out
		return nil, nil
	}

	infraRolesSecret, err := c.KubeClient.
<<<<<<< HEAD
		Secrets(c.opConfig.InfrastructureRolesSecretName.Namespace).
		Get(c.opConfig.InfrastructureRolesSecretName.Name, meta_v1.GetOptions{})
=======
		Secrets(rolesSecret.Namespace).
		Get(rolesSecret.Name, meta_v1.GetOptions{})
>>>>>>> 941bfb3c
	if err != nil {
		c.logger.Debugf("Infrastructure roles secret name: %q", *rolesSecret)
		return nil, fmt.Errorf("could not get infrastructure roles secret: %v", err)
	}

	data := infraRolesSecret.Data
	result = make(map[string]spec.PgUser)
Users:
	// in worst case we would have one line per user
	for i := 1; i <= len(data); i++ {
		properties := []string{"user", "password", "inrole"}
		t := spec.PgUser{}
		for _, p := range properties {
			key := fmt.Sprintf("%s%d", p, i)
			if val, present := data[key]; !present {
				if p == "user" {
					// exit when the user name with the next sequence id is absent
					break Users
				}
			} else {
				s := string(val)
				switch p {
				case "user":
					t.Name = s
				case "password":
					t.Password = s
				case "inrole":
					t.MemberOf = append(t.MemberOf, s)
				default:
					c.logger.Warnf("Unknown key %q", p)
				}
			}
		}

		if t.Name != "" {
			result[t.Name] = t
		}
	}

	return result, nil
}

func (c *Controller) podClusterName(pod *v1.Pod) spec.NamespacedName {
	if name, ok := pod.Labels[c.opConfig.ClusterNameLabel]; ok {
		return spec.NamespacedName{
			Namespace: pod.Namespace,
			Name:      name,
		}
	}

	return spec.NamespacedName{}
}<|MERGE_RESOLUTION|>--- conflicted
+++ resolved
@@ -68,13 +68,8 @@
 	}
 
 	infraRolesSecret, err := c.KubeClient.
-<<<<<<< HEAD
-		Secrets(c.opConfig.InfrastructureRolesSecretName.Namespace).
-		Get(c.opConfig.InfrastructureRolesSecretName.Name, meta_v1.GetOptions{})
-=======
 		Secrets(rolesSecret.Namespace).
 		Get(rolesSecret.Name, meta_v1.GetOptions{})
->>>>>>> 941bfb3c
 	if err != nil {
 		c.logger.Debugf("Infrastructure roles secret name: %q", *rolesSecret)
 		return nil, fmt.Errorf("could not get infrastructure roles secret: %v", err)
