--- conflicted
+++ resolved
@@ -48,7 +48,7 @@
 func (c *Controller) createTPR() error {
 	tpr := thirdPartyResource(constants.TPRName)
 
-	_, err := c.KubeClient.ThirdPartyResources().Create(tpr)
+	_, err := c.KubeClient.ExtensionsV1beta1().ThirdPartyResources().Create(tpr)
 	if err != nil {
 		if !k8sutil.ResourceAlreadyExists(err) {
 			return err
@@ -68,17 +68,10 @@
 	}
 
 	infraRolesSecret, err := c.KubeClient.
-<<<<<<< HEAD
-		Secrets(c.opConfig.InfrastructureRolesSecretName.Namespace).
-		Get(c.opConfig.InfrastructureRolesSecretName.Name, meta_v1.GetOptions{})
-	if err != nil {
-		c.logger.Debugf("Infrastructure roles secret name: %q", c.opConfig.InfrastructureRolesSecretName)
-=======
 		Secrets(rolesSecret.Namespace).
 		Get(rolesSecret.Name)
 	if err != nil {
-		c.logger.Debugf("Infrastructure roles secret name: %s", *rolesSecret)
->>>>>>> 4455f1b6
+		c.logger.Debugf("Infrastructure roles secret name: %q", *rolesSecret)
 		return nil, fmt.Errorf("could not get infrastructure roles secret: %v", err)
 	}
 
