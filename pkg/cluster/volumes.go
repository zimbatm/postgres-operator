--- conflicted
+++ resolved
@@ -6,11 +6,7 @@
 	"strings"
 
 	"k8s.io/apimachinery/pkg/api/resource"
-<<<<<<< HEAD
-	meta_v1 "k8s.io/apimachinery/pkg/apis/meta/v1"
-=======
 	metav1 "k8s.io/apimachinery/pkg/apis/meta/v1"
->>>>>>> 1f8b37f3
 	"k8s.io/client-go/pkg/api/v1"
 
 	"github.com/zalando-incubator/postgres-operator/pkg/spec"
@@ -21,13 +17,8 @@
 )
 
 func (c *Cluster) listPersistentVolumeClaims() ([]v1.PersistentVolumeClaim, error) {
-<<<<<<< HEAD
-	ns := c.Metadata.Namespace
-	listOptions := meta_v1.ListOptions{
-=======
 	ns := c.Namespace
 	listOptions := metav1.ListOptions{
->>>>>>> 1f8b37f3
 		LabelSelector: c.labelsSet().String(),
 	}
 
@@ -79,11 +70,7 @@
 				continue
 			}
 		}
-<<<<<<< HEAD
-		pv, err := c.KubeClient.PersistentVolumes().Get(pvc.Spec.VolumeName, meta_v1.GetOptions{})
-=======
 		pv, err := c.KubeClient.PersistentVolumes().Get(pvc.Spec.VolumeName, metav1.GetOptions{})
->>>>>>> 1f8b37f3
 		if err != nil {
 			return nil, fmt.Errorf("could not get PersistentVolume: %v", err)
 		}
